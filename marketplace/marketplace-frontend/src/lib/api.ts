--- conflicted
+++ resolved
@@ -35,20 +35,10 @@
 
 export async function semanticSearch(query: string, threshold: number = 0.3): Promise<Agent[]> {
   try {
-<<<<<<< HEAD
-    const url = `${API_URL}/agents/search?query=${encodeURIComponent(query)}&threshold=${threshold}`
-    console.log('Making semantic search request to:', url)
-    const response = await fetch(url, {
-      headers: {
-        'Accept': 'application/json',
-      }
-    })
-=======
     console.log('doing semantic search:', query)
     const response = await fetch(
       `${API_URL}/agents/search?query=${encodeURIComponent(query)}&threshold=${threshold}`
     )
->>>>>>> bcd00aab
     if (!response.ok) {
       throw new Error(`HTTP error! status: ${response.status}`)
     }
