import { useEffect, useState, useRef, useCallback } from "react"
import { AgentCard } from "./AgentCard"
import { Alert, AlertDescription } from "@/components/ui/alert"
import { Button } from "@/components/ui/button"
import { Input } from "@/components/ui/input"
import { Select, SelectContent, SelectItem, SelectTrigger, SelectValue } from "@/components/ui/select"
import { AlertCircle, RefreshCw, Search, TrendingUp } from "lucide-react"
import { Agent } from "../../types"
import { listAgents, semanticSearch } from "../../lib/api"

export function AgentList() {
  const [agents, setAgents] = useState<Agent[]>([])
  const [loading, setLoading] = useState(true)
  const [error, setError] = useState<string | null>(null)
  const [searchTerm, setSearchTerm] = useState("")
  const [statusFilter, setStatusFilter] = useState<string>("all")
  const [semanticMode, setSemanticMode] = useState(false)
  const [isSearching, setIsSearching] = useState(false)
  const searchTimerRef = useRef<NodeJS.Timeout>()

  const debouncedSearch = useCallback((query: string) => {
    if (searchTimerRef.current) {
      clearTimeout(searchTimerRef.current)
    }
    searchTimerRef.current = setTimeout(() => {
      performSearch(query)
    }, 300)
  }, [])

  const fetchAgents = async () => {
    try {
      setLoading(true)
      setError(null)
      const data = await listAgents()
      setAgents(data)
    } catch (error) {
      const errorMessage = error instanceof Error
        ? `Failed to fetch agents: ${error.message}`
        : 'An unexpected error occurred while fetching agents'
      
      console.error('Fetch error:', error)
      setError(errorMessage)
    } finally {
      setLoading(false)
    }
  }

  const performSearch = async (query: string) => {
    if (!query) {
      await fetchAgents()
      return
    }

    console.log(`Performing ${semanticMode ? 'semantic' : 'basic'} search for:`, query)

    try {
      setIsSearching(true)
      setError(null)
<<<<<<< HEAD
      console.log('Performing search:', { query, semanticMode })
      let results;
      let searchResults;
      if (semanticMode) {
        console.log('Performing semantic search...');
        searchResults = await semanticSearch(query);
        console.log('Semantic search results:', searchResults);
      } else {
        searchResults = agents.filter(agent => {
            const searchTermLower = query.toLowerCase()
            return (
              (agent.name?.toLowerCase() || '').includes(searchTermLower) ||
              (agent.description?.toLowerCase() || '').includes(searchTermLower) ||
              (agent.capabilities || []).some(cap => 
                (cap?.toLowerCase() || '').includes(searchTermLower)
              )
            )
          })
      }
      setAgents(searchResults)
=======
      setSemanticMode(true)
      const results = await semanticSearch(query)
        // : agents.filter(agent => {
        //     console.log('agent:', agent)
        //     console.log("query:", query)
        //     const searchTermLower = query.toLowerCase()
        //     return (
        //       (agent.name?.toLowerCase() || '').includes(searchTermLower) ||
        //       (agent.description?.toLowerCase() || '').includes(searchTermLower) ||
        //       (agent.capabilities || []).some(cap => 
        //         (cap?.toLowerCase() || '').includes(searchTermLower)
        //       )
        //     )
        //   })
      setAgents(results)
>>>>>>> bcd00aab
    } catch (error) {
      const errorMessage = error instanceof Error 
        ? `Search failed: ${error.message}`
        : 'An unexpected error occurred while searching agents'
      
      console.error('Search error:', error)
      setError(errorMessage)
      
      // Reset agents to initial state on error if in semantic mode
      if (semanticMode) {
        fetchAgents()
      }
    } finally {
      setIsSearching(false)
    }
  }

  useEffect(() => {
    fetchAgents()
  }, [])

  const filteredAgents = agents.filter(agent => 
    statusFilter === "all" || agent.status === statusFilter
  )

  if (loading) {
    return (
      <div className="space-y-6">
        <div className="flex gap-4">
          <div className="w-64 h-10 bg-muted rounded animate-pulse" />
          <div className="w-48 h-10 bg-muted rounded animate-pulse" />
        </div>
        <div className="grid md:grid-cols-2 lg:grid-cols-3 gap-6">
          {[...Array(6)].map((_, i) => (
            <div key={i} className="h-48 bg-muted rounded-lg animate-pulse" />
          ))}
        </div>
      </div>
    )
  }

  return (
    <div className="space-y-6">
      {error && (
        <Alert variant="destructive">
          <AlertCircle className="h-4 w-4" />
          <AlertDescription>{error}</AlertDescription>
        </Alert>
      )}
      
      <div className="flex flex-col sm:flex-row gap-4">
        <div className="relative flex-1">
          <Search className="absolute left-3 top-3 h-4 w-4 text-muted-foreground" />
          <Input
            placeholder={semanticMode ? "Describe what you're looking for..." : "Search agents..."}
            value={searchTerm}
            onChange={(e) => {
              setSearchTerm(e.target.value)
              debouncedSearch(e.target.value)
            }}
            className="pl-9"
          />
          {/* <Button
            variant="ghost"
            size="sm"
            className="absolute right-2 top-2"
            onClick={() => {
              setSemanticMode(!semanticMode)
              // Trigger search with current term when switching modes
              if (searchTerm) {
                performSearch(searchTerm)
              }
            }}
          >
            {semanticMode ? "Basic Search" : "Semantic Search"}
          </Button> */}
        </div>
        <Select value={statusFilter} onValueChange={setStatusFilter}>
          <SelectTrigger className="w-48">
            <SelectValue placeholder="Filter by status" />
          </SelectTrigger>
          <SelectContent>
            <SelectItem value="all">All Status</SelectItem>
            <SelectItem value="healthy">Healthy</SelectItem>
            <SelectItem value="degraded">Degraded</SelectItem>
            <SelectItem value="unhealthy">Unhealthy</SelectItem>
          </SelectContent>
        </Select>
        <Button variant="outline" size="icon" onClick={fetchAgents}>
          <RefreshCw className="h-4 w-4" />
        </Button>
      </div>

      {isSearching ? (
        <div className="text-center py-12">
          <p className="text-muted-foreground">Searching for agents...</p>
        </div>
      ) : filteredAgents.length === 0 ? (
        <div className="text-center py-12">
          <p className="text-muted-foreground">No agents found matching your criteria</p>
        </div>
      ) : (
        <div className="grid md:grid-cols-2 lg:grid-cols-3 gap-6">
          {filteredAgents.map((agent) => (
            <AgentCard 
              key={agent.agent_id || agent.name}
              name={agent.name}
              version={agent.version}
              description={agent.description}
              capabilities={agent.capabilities}
              status={agent.status}
              agent_id={agent.agent_id}
              input_schema={agent.input_schema}
            />
          ))}
        </div>
      )}
    </div>
  )
}<|MERGE_RESOLUTION|>--- conflicted
+++ resolved
@@ -56,28 +56,6 @@
     try {
       setIsSearching(true)
       setError(null)
-<<<<<<< HEAD
-      console.log('Performing search:', { query, semanticMode })
-      let results;
-      let searchResults;
-      if (semanticMode) {
-        console.log('Performing semantic search...');
-        searchResults = await semanticSearch(query);
-        console.log('Semantic search results:', searchResults);
-      } else {
-        searchResults = agents.filter(agent => {
-            const searchTermLower = query.toLowerCase()
-            return (
-              (agent.name?.toLowerCase() || '').includes(searchTermLower) ||
-              (agent.description?.toLowerCase() || '').includes(searchTermLower) ||
-              (agent.capabilities || []).some(cap => 
-                (cap?.toLowerCase() || '').includes(searchTermLower)
-              )
-            )
-          })
-      }
-      setAgents(searchResults)
-=======
       setSemanticMode(true)
       const results = await semanticSearch(query)
         // : agents.filter(agent => {
@@ -93,7 +71,6 @@
         //     )
         //   })
       setAgents(results)
->>>>>>> bcd00aab
     } catch (error) {
       const errorMessage = error instanceof Error 
         ? `Search failed: ${error.message}`
