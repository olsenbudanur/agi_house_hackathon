from fastapi import FastAPI
from fastapi.middleware.cors import CORSMiddleware
from .routes import agents
import logging

# Configure logging
logging.basicConfig(
    level=logging.DEBUG,
    format='%(asctime)s - %(name)s - %(levelname)s - %(message)s'
)

app = FastAPI(
    title="AI Agent Marketplace",
    version="1.0.0",
    root_path="/api/v1",
    openapi_url="/openapi.json",
    docs_url="/docs",
    redoc_url="/redoc"
)

# Configure CORS for local development
app.add_middleware(
    CORSMiddleware,
<<<<<<< HEAD
    allow_origins=["http://localhost:5173"],  # Frontend development server
=======
    allow_origins=["*"],
>>>>>>> bcd00aab
    allow_credentials=True,
    allow_methods=["GET", "POST", "PUT", "DELETE", "OPTIONS"],
    allow_headers=["*"],
    expose_headers=["*"]
)

# Include routers
app.include_router(agents.router)

@app.get("/healthz")
async def healthz():
    return {"status": "ok"}

@app.get("/")
async def root():
    return {
        "name": "AI Agent Marketplace",
        "version": "1.0.0",
        "description": "A marketplace for self-hosted AI agents"
    }<|MERGE_RESOLUTION|>--- conflicted
+++ resolved
@@ -21,11 +21,7 @@
 # Configure CORS for local development
 app.add_middleware(
     CORSMiddleware,
-<<<<<<< HEAD
-    allow_origins=["http://localhost:5173"],  # Frontend development server
-=======
     allow_origins=["*"],
->>>>>>> bcd00aab
     allow_credentials=True,
     allow_methods=["GET", "POST", "PUT", "DELETE", "OPTIONS"],
     allow_headers=["*"],
